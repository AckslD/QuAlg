--- conflicted
+++ resolved
@@ -176,12 +176,10 @@
     def __len__(self):
         return len(self._terms)
 
-<<<<<<< HEAD
+
     def __matmul__(self, other):
         return self.tensor_product(other)
 
-    def inner_product(self, other):
-=======
     def __iter__(self):
         return iter(self._terms.items())
 
@@ -189,7 +187,6 @@
         return self._terms[key]
 
     def inner_product(self, other, first_replace_var=True):
->>>>>>> 0b1ceedd
         if not isinstance(other, self.__class__):
             raise NotImplementedError(f"inner product is not implemented for {type(other)}")
         if not self._compatible(other):
